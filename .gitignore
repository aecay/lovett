/venv/
/.eggs/
/lovett.egg-info/
__pycache__/
.ipynb_checkpoints/
/doc/build/
/doc/html/
<<<<<<< HEAD
/build/
/dist/
=======
/.coverage
/cover/

# CorpusSearch results
*.out

# DB files
*.pcdb

# PPCHE files (should not be distributed)
*.ref
>>>>>>> 7ef028ac
<|MERGE_RESOLUTION|>--- conflicted
+++ resolved
@@ -5,10 +5,8 @@
 .ipynb_checkpoints/
 /doc/build/
 /doc/html/
-<<<<<<< HEAD
 /build/
 /dist/
-=======
 /.coverage
 /cover/
 
@@ -19,5 +17,4 @@
 *.pcdb
 
 # PPCHE files (should not be distributed)
-*.ref
->>>>>>> 7ef028ac
+*.ref