--- conflicted
+++ resolved
@@ -132,15 +132,13 @@
     def __repr__(self):
         pass
 
-<<<<<<< HEAD
     def format(self, formatter):
         return "".join((x for x in formatter.node(self, indent=0)))
-=======
+
     @abc.abstractmethod
     def _repr_html_(self):
         # TODO: needs to handle INDEX/IDX-TYPE metadata
         pass
->>>>>>> 7ef028ac
 
     # https://ipython.readthedocs.io/en/stable/config/integrating.html
     # TODO: do this as a html representation instead, so that display works in
@@ -411,7 +409,6 @@
     import lovett.format
     return lovett.format._Object.read(o)
 
-<<<<<<< HEAD
 
 def parse(str, format=None):
     if format is None:
@@ -419,7 +416,6 @@
         format = lovett.format.Penn
     handle = io.StringIO(str)
     return format.read(handle)
-=======
 def _postprocess_parsed(l):
     if not isinstance(l[0], str):
         # Root node
@@ -506,5 +502,4 @@
     if not len(stack) == 0:
         raise ParseError("unmatched opening bracket: %s" % stack)
 
-    return r and _postprocess_parsed(r)
->>>>>>> 7ef028ac
+    return r and _postprocess_parsed(r)